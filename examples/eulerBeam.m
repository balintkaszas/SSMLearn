clearvars
close all

nTraj = 4;
indTest = [1];
indTrain = setdiff(1:nTraj, indTest);
ICRadius = 0.25;
SSMDim = 2;

nElements = 5;
kappa = 4; % cubic spring
gamma = 0; % cubic damping
[M,C,K,fnl] = build_model(kappa, gamma, nElements);
<<<<<<< HEAD
[IC, mfd, DS, SSM] = getSSMIC(M, C, K, fnl, nTraj, ICRadius, 2*SSMDim)
=======
[IC, mfd, DS, SSM] = getSSMIC(M, C, K, fnl, nTraj, ICRadius);
>>>>>>> f78b15f4

Minv = inv(M);
f = @(q,qdot) [zeros(DS.n-2,1); kappa*q(DS.n-1).^3; 0];
           
A = [zeros(DS.n), eye(DS.n);
    -Minv*K,     -Minv*C];
G = @(x) [zeros(DS.n,1);
         -Minv*f(x(1:DS.n),x(DS.n+1:2*DS.n))];
F = @(t,x) A*x + G(x);

% F = @(t,x) DS.odefun(t,x);

observable = @(x) x(1,:);
tEnd = 100;
nSamp = 15000;

xSim = integrateTrajectories(F, observable, tEnd, nSamp, nTraj, IC);
% load bernoullidata
% load bernoullidata4d
%%
overEmbed = 160;
SSMOrder = 3;

% xData = coordinates_embedding(xSim, SSMDim, 'ForceEmbedding', 1);
xData = coordinates_embedding(xSim, SSMDim, 'OverEmbedding', overEmbed);

<<<<<<< HEAD
[V, SSMFunction, mfdInfo] = IMparametrization(xData(indTrain,:), SSMDim, SSMOrder, 'c1', 0, 'c2', 0.03);
%%
plotReducedCoords(xData(indTest,2), V);

RRMS = getRMS(xData(indTest,2), SSMFunction, V)
%%
plotReconstructedTrajectory(xData{indTest(1),1}, xData{indTest(1),2}, SSMFunction, V, 5)
%%
% plotSSMWithTrajectories(xData(indTest,2), SSMFunction, [9,15,19], 30*ICRadius, 'SSMDimension', SSMDim)
plotSSMWithTrajectories(xData(indTest,2), SSMFunction, [1,4,5], 10*ICRadius, 'SSMDimension', SSMDim)
=======
[V, SSMFunction, mfdInfo] = IMparametrization(xData(indTrain,:), SSMDim, SSMOrder, 'c1', 100, 'c2', 0.03);

plotReducedCoords(xData(indTest,2), V);

RRMS = getRMS(xData(indTest,2), SSMFunction, V)

plotReconstructedTrajectory(xData{indTest(1),1}, xData{indTest(1),2}, SSMFunction, V, 2)

plotSSMWithTrajectories(xData(indTest,2), SSMFunction, [1,17,19], V, 30)
>>>>>>> f78b15f4
% axis equal
view(50, 30)<|MERGE_RESOLUTION|>--- conflicted
+++ resolved
@@ -11,11 +11,7 @@
 kappa = 4; % cubic spring
 gamma = 0; % cubic damping
 [M,C,K,fnl] = build_model(kappa, gamma, nElements);
-<<<<<<< HEAD
 [IC, mfd, DS, SSM] = getSSMIC(M, C, K, fnl, nTraj, ICRadius, 2*SSMDim)
-=======
-[IC, mfd, DS, SSM] = getSSMIC(M, C, K, fnl, nTraj, ICRadius);
->>>>>>> f78b15f4
 
 Minv = inv(M);
 f = @(q,qdot) [zeros(DS.n-2,1); kappa*q(DS.n-1).^3; 0];
@@ -28,7 +24,7 @@
 
 % F = @(t,x) DS.odefun(t,x);
 
-observable = @(x) x(1,:);
+observable = @(x) x(10,:);
 tEnd = 100;
 nSamp = 15000;
 
@@ -42,7 +38,6 @@
 % xData = coordinates_embedding(xSim, SSMDim, 'ForceEmbedding', 1);
 xData = coordinates_embedding(xSim, SSMDim, 'OverEmbedding', overEmbed);
 
-<<<<<<< HEAD
 [V, SSMFunction, mfdInfo] = IMparametrization(xData(indTrain,:), SSMDim, SSMOrder, 'c1', 0, 'c2', 0.03);
 %%
 plotReducedCoords(xData(indTest,2), V);
@@ -51,18 +46,6 @@
 %%
 plotReconstructedTrajectory(xData{indTest(1),1}, xData{indTest(1),2}, SSMFunction, V, 5)
 %%
-% plotSSMWithTrajectories(xData(indTest,2), SSMFunction, [9,15,19], 30*ICRadius, 'SSMDimension', SSMDim)
-plotSSMWithTrajectories(xData(indTest,2), SSMFunction, [1,4,5], 10*ICRadius, 'SSMDimension', SSMDim)
-=======
-[V, SSMFunction, mfdInfo] = IMparametrization(xData(indTrain,:), SSMDim, SSMOrder, 'c1', 100, 'c2', 0.03);
-
-plotReducedCoords(xData(indTest,2), V);
-
-RRMS = getRMS(xData(indTest,2), SSMFunction, V)
-
-plotReconstructedTrajectory(xData{indTest(1),1}, xData{indTest(1),2}, SSMFunction, V, 2)
-
-plotSSMWithTrajectories(xData(indTest,2), SSMFunction, [1,17,19], V, 30)
->>>>>>> f78b15f4
+plotSSMWithTrajectories(xData(indTest,2), SSMFunction, [1,17,19], V, 30, 'SSMDimension', SSMDim)
 % axis equal
 view(50, 30)