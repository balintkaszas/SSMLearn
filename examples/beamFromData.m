--- conflicted
+++ resolved
@@ -4,19 +4,10 @@
 load rspa20160759_si_002.mat
 xSim = {NNM1a(1,:)-NNM1a(1,1), NNM1a(2,:);
         NNM1b(1,:)-NNM1b(1,1), NNM1b(2,:);
-<<<<<<< HEAD
         NNM2(1,:)-NNM2(1,1), NNM2(2,:);
         NNM3(1,:)-NNM3(1,1), NNM3(2,:)};
 indTest = [3];
 indTrain = [3];
-=======
-       NNM2(1,:)-NNM2(1,1), NNM2(2,:);
-       NNM3(1,:)-NNM3(1,1), NNM3(2,:)};
-nTraj = size(xSim, 1);
-indTest = [2];
-indTrain = setdiff(1:nTraj, indTest);
-indTrain = 2
->>>>>>> 688d0e4e
 SSMDim = 2;
 c1 = 1000; c2 = 6;
 
@@ -46,13 +37,6 @@
 % axis equal
 view(50, 30)
 %% Reduced dynamics
-cutoff = 3000;
-for iTraj = indTrain
-    yData{iTraj,1} = yData{iTraj,1}(:,cutoff:end);
-    xData{iTraj,1} = xData{iTraj,1}(:,cutoff:end);
-    yData{iTraj,2} = yData{iTraj,2}(:,cutoff:end);
-    xData{iTraj,2} = xData{iTraj,2}(:,cutoff:end);
-end
 [R,iT,N,T,Maps_info] = IMdynamics_map(yData(indTrain,:), 'R_PolyOrd', 3, 'style', 'modal', 'c1', c1, 'c2', c2);
 % [R,iT,N,T,Maps_info] = IMdynamics_flow(yData(indTrain,:), 'R_PolyOrd', 3, 'style', 'modal', 'c1', c1, 'c2', c2);
 
@@ -71,7 +55,6 @@
 
 plotReducedCoords(yData(indTest(1),:), yRec(indTest(1),:))
 plotReconstructedTrajectory(xData(indTest(1),:), xRec(indTest(1),:), 1, 'g')
-plotReconstructedTrajectory(xData(indTrain(1),:), {0,0}, 1, 'g')
 
 DSEigenvalues = lambda(1:SSMDim)
 reconstructedEigenvalues = computeEigenvaluesMap(Maps_info, dt)